--- conflicted
+++ resolved
@@ -1,6 +1,7 @@
 package geoscript.layer
 
 import geoscript.filter.Expression
+import geoscript.raster.GeoTIFF
 import org.junit.Test
 import static org.junit.Assert.*
 import geoscript.feature.Schema
@@ -11,13 +12,10 @@
 import geoscript.workspace.Memory
 import geoscript.workspace.Property
 import geoscript.geom.*
-<<<<<<< HEAD
 import geoscript.style.Raster
 import geoscript.raster.Raster
-=======
 import geoscript.workspace.Workspace
 import geoscript.workspace.H2
->>>>>>> 5204e6ee
 
 /**
  * The Layer UnitTest
@@ -600,7 +598,6 @@
         h2.close()
     }
 
-<<<<<<< HEAD
     @Test void toRaster() {
         File file = new File(getClass().getClassLoader().getResource("states.shp").toURI())
         Shapefile shp = new Shapefile(file)
@@ -608,10 +605,10 @@
         assertNotNull raster
         File rasterFile = File.createTempFile("states_pop_",".tif")
         println rasterFile
-        raster.write(rasterFile)
-    }
-
-=======
+        GeoTIFF geotiff = new GeoTIFF()
+        geotiff.write(raster, rasterFile)
+    }
+
     @Test void cursorSubFields() {
         Schema s = new Schema("facilities", [new Field("geom","Point", "EPSG:2927"), new Field("name","string"), new Field("price","float")])
         Layer layer = new Layer("facilities", s)
@@ -625,5 +622,4 @@
             assertNull f["price"]
         }
     }
->>>>>>> 5204e6ee
 }
