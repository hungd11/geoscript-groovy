package geoscript.style

import org.junit.Test
import static org.junit.Assert.*
import geoscript.filter.Filter

import org.geotools.styling.Style
import org.opengis.filter.Filter as GTFilter
import org.geotools.styling.LineSymbolizer
import org.geotools.styling.PointSymbolizer
import org.geotools.styling.PointSymbolizerImpl
import org.geotools.styling.PolygonSymbolizer
import org.geotools.styling.TextSymbolizer

/**
 * The Symbolizer Unit Test
 */
class SymbolizerTestCase {

    @Test void construct() {

        // Create a Symbolizer
        Symbolizer sym = new Symbolizer()
        assertEquals Filter.PASS, sym.filter
        assertEquals(-1, sym.scale[0], 0.1)
        assertEquals(-1, sym.scale[1], 0.1)
        assertEquals 0, sym.z
        assertTrue sym.options.isEmpty()

        // Add Filter
        assertTrue sym.where(new Filter("name='Washington'")) instanceof Symbolizer
        assertEquals "[ name = Washington ]", sym.filter.toString()

        // Add min and max scale dependencies
        assertTrue sym.range(100, 500) instanceof Symbolizer
        assertEquals 100, sym.scale[0], 0.1
        assertEquals 500, sym.scale[1], 0.1

        // Add Z-index
        assertTrue sym.zindex(5) instanceof Symbolizer
        assertEquals 5, sym.z

        // Make sure asSLD() works
        sym.asSLD()
    }

    @Test void range() {

        // Both named parameters
        Symbolizer sym = new Symbolizer().range(min: 100, max:200)
        assertEquals 100, sym.scale[0], 0.1
        assertEquals 200, sym.scale[1], 0.1

        // Just one named parameters (min)
        sym = new Symbolizer().range(min: 100)
        assertEquals 100, sym.scale[0], 0.1
        assertEquals(-1, sym.scale[1], 0.1)

        // Just one named parameters (max)
        sym = new Symbolizer().range(max: 1000)
        assertEquals(-1, sym.scale[0], 0.1)
        assertEquals 1000, sym.scale[1], 0.1

        // Constructor
        sym = new Symbolizer().range(100, 200)
        assertEquals 100, sym.scale[0], 0.1
        assertEquals 200, sym.scale[1], 0.1

    }
    
    @Test void plus() {
        def composite = new Fill("red") + new Stroke("#ffffff")
        assertTrue composite instanceof Composite
        assertEquals 2, composite.parts.size()
        assertEquals "Composite (Fill(color = #ff0000, opacity = 1.0), Stroke(color = #ffffff, width = 1))", composite.toString()
    }

    @Test void and() {
        def composite = new Fill("red").and(new Stroke("#ffffff"))
        assertTrue composite instanceof Composite
        assertEquals 2, composite.parts.size()
        assertEquals "Composite (Fill(color = #ff0000, opacity = 1.0), Stroke(color = #ffffff, width = 1))", composite.toString()
    }

    @Test void getDefault() {
        def pointSym = Symbolizer.getDefault("point")
        assertTrue pointSym instanceof Shape

        def lineSym = Symbolizer.getDefault("linestring")
        assertTrue lineSym instanceof Stroke

        def polygonSym = Symbolizer.getDefault("polygon")
        assertTrue polygonSym instanceof Composite
        assertEquals 2, polygonSym.parts.size()

        def pointSym2 = Symbolizer.getDefault("point", "black")
        assertTrue pointSym instanceof Shape
        assertEquals pointSym2.color.hex, "#000000"

        def geomSym = Symbolizer.getDefault(null)
        println geomSym
        assertTrue geomSym instanceof Composite
        assertEquals 2, geomSym.parts.size()
        assertTrue geomSym.parts[0] instanceof Composite
        assertTrue geomSym.parts[0].parts[0] instanceof Shape
        assertTrue geomSym.parts[0].parts[1] instanceof Fill
        assertTrue geomSym.parts[1] instanceof Stroke
    }

    @Test void buildString() {
        Symbolizer sym = new Symbolizer()
        assertEquals "Fill(color = #0000ff, width = 2)", sym.buildString("Fill", [color: "#0000ff", width: 2])
        sym.where("name = 'Washington'")
        assertEquals "Fill(color = #0000ff, width = 2)[ name = Washington ]", sym.buildString("Fill", [color: "#0000ff", width: 2])
    }

    @Test void createGeoToolsSymbolizer() {
        assertTrue Symbolizer.createGeoToolsSymbolizer(PointSymbolizer.class) instanceof PointSymbolizer
        assertTrue Symbolizer.createGeoToolsSymbolizer(PointSymbolizerImpl.class) instanceof PointSymbolizer
        assertTrue Symbolizer.createGeoToolsSymbolizer(LineSymbolizer.class) instanceof LineSymbolizer
        assertTrue Symbolizer.createGeoToolsSymbolizer(PolygonSymbolizer.class) instanceof PolygonSymbolizer
        assertTrue Symbolizer.createGeoToolsSymbolizer(TextSymbolizer.class) instanceof TextSymbolizer
    }

    @Test void getGeoToolsSymbolizers() {

        def rule = Symbolizer.styleFactory.createRule()
        assertEquals 1, Symbolizer.getGeoToolsSymbolizers(rule, PointSymbolizer).size()
        assertEquals 1, rule.symbolizers().size()
        assertTrue rule.symbolizers()[0] instanceof PointSymbolizer

        assertEquals 1, Symbolizer.getGeoToolsSymbolizers(rule, PointSymbolizer).size()
        assertEquals 1, rule.symbolizers().size()
        assertTrue rule.symbolizers()[0] instanceof PointSymbolizer

        assertEquals 1, Symbolizer.getGeoToolsSymbolizers(rule, TextSymbolizer).size()
        assertEquals 2, rule.symbolizers().size()
        assertTrue rule.symbolizers()[0] instanceof PointSymbolizer
        assertTrue rule.symbolizers()[1] instanceof TextSymbolizer
    }

    @Test void getStyle() {

        // Simple Symbolizer :: Fill
        Symbolizer sym = new Fill("teal")
<<<<<<< HEAD
        Style style = sym.createGtStyle()
=======
        Style style = sym.gtStyle
>>>>>>> 5204e6ee
        assertNotNull style
        assertEquals 1, style.featureTypeStyles().size()
        assertEquals 1, style.featureTypeStyles()[0].rules().size()
        assertEquals 0.0, style.featureTypeStyles()[0].rules()[0].minScaleDenominator, 0.1
        assertTrue Double.isInfinite(style.featureTypeStyles()[0].rules()[0].maxScaleDenominator)
        assertEquals style.featureTypeStyles()[0].rules()[0].filter, GTFilter.INCLUDE
        assertEquals 1, style.featureTypeStyles()[0].rules()[0].symbolizers().size()

        PolygonSymbolizer polygonSym = style.featureTypeStyles()[0].rules()[0].symbolizers()[0]
        assertTrue polygonSym instanceof org.geotools.styling.PolygonSymbolizer
        assertEquals "#008080", polygonSym.fill.color.value
        assertEquals 1.0, polygonSym.fill.opacity.value, 0.01

        // Simple Composite: Fill and Hatch
        sym = new Fill("teal").hatch("slash",new Stroke("navy"),6)
<<<<<<< HEAD
        style = sym.createGtStyle()
=======
        style = sym.gtStyle
>>>>>>> 5204e6ee
        assertNotNull style
        assertEquals 1, style.featureTypeStyles().size()
        assertEquals 1, style.featureTypeStyles()[0].rules().size()
        assertEquals 0.0, style.featureTypeStyles()[0].rules()[0].minScaleDenominator, 0.1
        assertTrue Double.isInfinite(style.featureTypeStyles()[0].rules()[0].maxScaleDenominator)
        assertEquals style.featureTypeStyles()[0].rules()[0].filter, GTFilter.INCLUDE
        assertEquals 1, style.featureTypeStyles()[0].rules()[0].symbolizers().size()

        polygonSym = style.featureTypeStyles()[0].rules()[0].symbolizers()[0]
        assertTrue polygonSym instanceof org.geotools.styling.PolygonSymbolizer
        assertEquals "#008080", polygonSym.fill.color.value
        assertEquals 1.0, polygonSym.fill.opacity.value, 0.01

        assertEquals "shape://slash", polygonSym.fill.graphicFill.graphicalSymbols()[0].wellKnownName.value
        assertEquals "#000080", polygonSym.fill.graphicFill.graphicalSymbols()[0].stroke.color.value
        assertEquals 1.0, polygonSym.fill.graphicFill.graphicalSymbols()[0].stroke.width.value, 0.1
        assertEquals 6, polygonSym.fill.graphicFill.size.value, 0.1

        // Simple Composite :: Fill and Stroke
        sym = new Fill("teal") + new Stroke("navy")
<<<<<<< HEAD
        style = sym.createGtStyle()
=======
        style = sym.gtStyle
>>>>>>> 5204e6ee
        assertNotNull style
        assertEquals 1, style.featureTypeStyles().size()
        assertEquals 1, style.featureTypeStyles()[0].rules().size()
        assertEquals 0.0, style.featureTypeStyles()[0].rules()[0].minScaleDenominator, 0.1
        assertTrue Double.isInfinite(style.featureTypeStyles()[0].rules()[0].maxScaleDenominator)
        assertEquals style.featureTypeStyles()[0].rules()[0].filter, GTFilter.INCLUDE
        assertEquals 2, style.featureTypeStyles()[0].rules()[0].symbolizers().size()

        polygonSym = style.featureTypeStyles()[0].rules()[0].symbolizers()[0]
        assertTrue polygonSym instanceof org.geotools.styling.PolygonSymbolizer
        assertEquals "#008080", polygonSym.fill.color.value
        assertEquals 1.0, polygonSym.fill.opacity.value, 0.01

        LineSymbolizer lineSym = style.featureTypeStyles()[0].rules()[0].symbolizers()[1]
        assertTrue lineSym instanceof org.geotools.styling.LineSymbolizer
        assertEquals "#000080", lineSym.stroke.color.value
        assertEquals 1.0, lineSym.stroke.width.value, 0.1
    }

    @Test void getStyleWithZindex() {

        Symbolizer sym = (new Fill("red") + new Stroke("blue")) + new Fill("green").zindex(1)
<<<<<<< HEAD
        Style style = sym.createGtStyle()
=======
        Style style = sym.gtStyle
>>>>>>> 5204e6ee

        // There should be 2 FeatureTypeStyles
        assertEquals 2, style.featureTypeStyles().size()

        // The 1st FeatureTypesStyle should have 1 rule
        assertEquals 1, style.featureTypeStyles()[0].rules().size()

        // but 2 Symbolizers
        assertEquals 2, style.featureTypeStyles()[0].rules()[0].symbolizers().size()

        // The 1st Symbolizer should be a PolygonSymbolizer
        def polygonSym = style.featureTypeStyles()[0].rules()[0].symbolizers()[0]
        assertTrue polygonSym instanceof PolygonSymbolizer
        assertEquals "#ff0000", polygonSym.fill.color.value
        assertEquals 1.0, polygonSym.fill.opacity.value, 0.01

        // The 2nd Symbolizer should be a LineSymbolizer
        def lineSym = style.featureTypeStyles()[0].rules()[0].symbolizers()[1]
        assertTrue lineSym instanceof LineSymbolizer
        assertEquals "#0000ff", lineSym.stroke.color.value
        assertEquals 1.0, lineSym.stroke.width.value, 0.1

        // The 2nd FeatureTypeStyle should have 1 rule
        assertEquals 1, style.featureTypeStyles()[1].rules().size()

        // and 1 Symbolizer
        assertEquals 1, style.featureTypeStyles()[1].rules()[0].symbolizers().size()

        // which should be a PolygonSymbolizer
        def polygonSym2 = style.featureTypeStyles()[1].rules()[0].symbolizers()[0]
        assertEquals "#008000", polygonSym2.fill.color.value
        assertEquals 1.0, polygonSym2.fill.opacity.value, 0.01
    }

    @Test void getStyleWithScale() {

        Symbolizer sym = (new Fill("red") + new Stroke("blue")).range(-1, 1000) + new Fill("green").range(1000, -1)
<<<<<<< HEAD
        Style style = sym.createGtStyle()
=======
        Style style = sym.gtStyle
>>>>>>> 5204e6ee

        // There should only be one FeatureTypeStyle
        assertEquals 1, style.featureTypeStyles().size()

        // but there should be two Rules
        assertEquals 2, style.featureTypeStyles()[0].rules().size()

        // Rule #1
        def rule1 = style.featureTypeStyles()[0].rules()[0]
        assertEquals 0, rule1.minScaleDenominator, 0.1
        assertEquals 1000, rule1.maxScaleDenominator, 0.1
        assertEquals 2, rule1.symbolizers().size()
        assertTrue rule1.symbolizers()[0] instanceof PolygonSymbolizer
        assertTrue rule1.symbolizers()[1] instanceof LineSymbolizer

        // Rule #2
        def rule2 = style.featureTypeStyles()[0].rules()[1]
        assertEquals 1000, rule2.minScaleDenominator, 0.1
        assertTrue Double.isInfinite(rule2.maxScaleDenominator)
        assertEquals 1, rule2.symbolizers().size()
        assertTrue rule2.symbolizers()[0] instanceof PolygonSymbolizer
    }

    @Test void getScaleWithFilter() {

        Symbolizer sym = (new Fill("red") + new Stroke("blue")).where("FOO = 'foo'") + new Fill("green").where("BAR = 'bar'")
<<<<<<< HEAD
        Style style = sym.createGtStyle()
=======
        Style style = sym.gtStyle
>>>>>>> 5204e6ee

        // There should only be one FeatureTypeStyle
        assertEquals 1, style.featureTypeStyles().size()

        // but there should be two Rules
        assertEquals 2, style.featureTypeStyles()[0].rules().size()

        // Rule #1
        def rule1 = style.featureTypeStyles()[0].rules()[0]
        assertEquals new Filter("FOO = 'foo'"), new Filter(rule1.filter)
        assertEquals 2, rule1.symbolizers().size()
        assertTrue rule1.symbolizers()[0] instanceof PolygonSymbolizer
        assertTrue rule1.symbolizers()[1] instanceof LineSymbolizer

        // Rule #2
        def rule2 = style.featureTypeStyles()[0].rules()[1]
        assertEquals new Filter("BAR = 'bar'"), new Filter(rule2.filter)
        assertEquals 1, rule2.symbolizers().size()
        assertTrue rule2.symbolizers()[0] instanceof PolygonSymbolizer
    }

    @Test void asSDL() {

        String NEW_LINE = System.getProperty("line.separator")

        String expectedSld = """<?xml version="1.0" encoding="UTF-8"?>
<sld:UserStyle xmlns="http://www.opengis.net/sld" xmlns:sld="http://www.opengis.net/sld" xmlns:ogc="http://www.opengis.net/ogc" xmlns:gml="http://www.opengis.net/gml">
  <sld:Name>Default Styler</sld:Name>
  <sld:Title/>
  <sld:FeatureTypeStyle>
    <sld:Name>name</sld:Name>
    <sld:Rule>
      <sld:PolygonSymbolizer>
        <sld:Fill>
          <sld:CssParameter name="fill">#f5deb3</sld:CssParameter>
        </sld:Fill>
      </sld:PolygonSymbolizer>
      <sld:LineSymbolizer>
        <sld:Stroke>
          <sld:CssParameter name="stroke">#a52a2a</sld:CssParameter>
        </sld:Stroke>
      </sld:LineSymbolizer>
    </sld:Rule>
  </sld:FeatureTypeStyle>
</sld:UserStyle>""".trim().replaceAll("\n","")

        Symbolizer sym = new Fill("wheat") + new Stroke("brown")

        ByteArrayOutputStream out = new ByteArrayOutputStream()
        sym.asSLD(out)
        String sld = out.toString().trim().replaceAll(NEW_LINE,"")
        assertNotNull sld
        assertTrue sld.length() > 0
        assertEquals expectedSld, sld

        File file = File.createTempFile("simple",".sld")
        sym.asSLD(file)
        sld = file.text.trim().replaceAll(NEW_LINE,"")
        assertNotNull sld
        assertTrue sld.length() > 0
        assertEquals expectedSld, sld

        sld = sym.sld.trim().replaceAll(NEW_LINE,"")
        assertNotNull sld
        assertTrue sld.length() > 0
        assertEquals expectedSld, sld
    }

}<|MERGE_RESOLUTION|>--- conflicted
+++ resolved
@@ -143,11 +143,7 @@
 
         // Simple Symbolizer :: Fill
         Symbolizer sym = new Fill("teal")
-<<<<<<< HEAD
-        Style style = sym.createGtStyle()
-=======
         Style style = sym.gtStyle
->>>>>>> 5204e6ee
         assertNotNull style
         assertEquals 1, style.featureTypeStyles().size()
         assertEquals 1, style.featureTypeStyles()[0].rules().size()
@@ -163,11 +159,7 @@
 
         // Simple Composite: Fill and Hatch
         sym = new Fill("teal").hatch("slash",new Stroke("navy"),6)
-<<<<<<< HEAD
-        style = sym.createGtStyle()
-=======
         style = sym.gtStyle
->>>>>>> 5204e6ee
         assertNotNull style
         assertEquals 1, style.featureTypeStyles().size()
         assertEquals 1, style.featureTypeStyles()[0].rules().size()
@@ -188,11 +180,7 @@
 
         // Simple Composite :: Fill and Stroke
         sym = new Fill("teal") + new Stroke("navy")
-<<<<<<< HEAD
-        style = sym.createGtStyle()
-=======
         style = sym.gtStyle
->>>>>>> 5204e6ee
         assertNotNull style
         assertEquals 1, style.featureTypeStyles().size()
         assertEquals 1, style.featureTypeStyles()[0].rules().size()
@@ -215,11 +203,7 @@
     @Test void getStyleWithZindex() {
 
         Symbolizer sym = (new Fill("red") + new Stroke("blue")) + new Fill("green").zindex(1)
-<<<<<<< HEAD
-        Style style = sym.createGtStyle()
-=======
         Style style = sym.gtStyle
->>>>>>> 5204e6ee
 
         // There should be 2 FeatureTypeStyles
         assertEquals 2, style.featureTypeStyles().size()
@@ -257,11 +241,7 @@
     @Test void getStyleWithScale() {
 
         Symbolizer sym = (new Fill("red") + new Stroke("blue")).range(-1, 1000) + new Fill("green").range(1000, -1)
-<<<<<<< HEAD
-        Style style = sym.createGtStyle()
-=======
         Style style = sym.gtStyle
->>>>>>> 5204e6ee
 
         // There should only be one FeatureTypeStyle
         assertEquals 1, style.featureTypeStyles().size()
@@ -288,11 +268,7 @@
     @Test void getScaleWithFilter() {
 
         Symbolizer sym = (new Fill("red") + new Stroke("blue")).where("FOO = 'foo'") + new Fill("green").where("BAR = 'bar'")
-<<<<<<< HEAD
-        Style style = sym.createGtStyle()
-=======
         Style style = sym.gtStyle
->>>>>>> 5204e6ee
 
         // There should only be one FeatureTypeStyle
         assertEquals 1, style.featureTypeStyles().size()
