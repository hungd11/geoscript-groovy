--- conflicted
+++ resolved
@@ -3,15 +3,10 @@
 import org.junit.Test
 import static org.junit.Assert.*
 import geoscript.filter.*
-<<<<<<< HEAD
-import geoscript.geom.GeometryCollection
-import geoscript.layer.Layer
 import geoscript.raster.GeoTIFF
-=======
 import geoscript.process.Process
 import geoscript.geom.GeometryCollection
 import geoscript.layer.Layer
->>>>>>> 00af41c4
 
 /**
  * The Transform Unit Test
@@ -77,107 +72,4 @@
         assertTrue rule.symbolizers()[0].geometry instanceof org.opengis.filter.expression.Function
         assertTrue rule.symbolizers()[1].label instanceof org.opengis.filter.expression.Function
     }
-
-    @Test void rendering() {
-
-        // Create a Rendering transformation that calculates the minimum rectangle
-        // for the entire Layer
-        Transform t = new Transform(new Function("minimumRectangle", { Layer layer ->
-            def features = layer.features
-            def geom = new GeometryCollection(features.collect{f->f.geom})
-            def newLayer = new Layer()
-            newLayer.add([geom.minimumRectangle])
-            newLayer
-        }), Transform.RENDERING)
-
-        // Make sure the FeatureTypeStyle's transformation property is set
-        // instead of the Symbolizer's geometry or text property
-        def fts = Symbolizer.styleFactory.createFeatureTypeStyle()
-        def rule = Symbolizer.styleFactory.createRule()
-        t.prepare(fts, rule)
-        assertNotNull fts.transformation
-
-        // Make sure that the rendering system can handle the resulting transformation
-        File file = new File(getClass().getClassLoader().getResource("states.shp").toURI())
-        def shp1 = new geoscript.layer.Shapefile(file)
-        shp1.style = new Stroke("navy",1.0) + t
-        def shp2 = new geoscript.layer.Shapefile(file)
-        shp2.style = new Stroke("#666666",0.2)
-        def shp3 = new geoscript.layer.Shapefile(file)
-        shp3.style = new Shape("navy",6,"circle") + new Transform(new Function("centroid(the_geom)"))
-        def map = new geoscript.render.Map(layers:[shp1, shp2, shp3], bounds: shp1.bounds.expandBy(1.5))
-        File out = File.createTempFile("map",".png")
-        println("Rendering Transform: ${out}")
-        map.render(out)
-        map.close()
-    }
-
-    @Test void rasterRendering() {
-
-        Function f = new Function("raster2points", { geoscript.raster.Raster raster ->
-            def pointLayer = raster.toPoints()
-            println "Point Layer: ${pointLayer}"
-            return pointLayer
-        }) 
-        Transform t = new Transform(f, Transform.RENDERING)
-
-        def fts = Symbolizer.styleFactory.createFeatureTypeStyle()
-        def rule = Symbolizer.styleFactory.createRule()
-        assertNull fts.transformation
-        t.prepare(fts, rule)
-        assertNotNull fts.transformation
-
-        File file = new File(getClass().getClassLoader().getResource("raster.tif").toURI())
-        assertNotNull(file)
-
-        def raster = new GeoTIFF(file)
-        raster.style = new  geoscript.style.ColorMap([[color: "#008000", quantity:70], [color:"#663333", quantity:256]])
-
-        def raster2 = new GeoTIFF(file)
-        def sym2 = new Shape("red", 6, "circle") + t
-        raster2.style = sym2
-
-        def map = new geoscript.render.Map()
-        map.addRaster(raster)
-        map.addRaster(raster2)
-        File out = File.createTempFile("raster",".png")
-        println("renderDemRaster: ${out}")
-        map.render(out)
-        assertTrue(out.exists())
-        map.close()
-    }
-
-    @Test void layerToRasterTransform() {
-
-        Function f = new Function("points2Raster", { Layer layer ->
-            def raster = layer.toRaster("SAMP_POP", [800,600], layer.bounds, "SAMP_POP")
-            raster
-        })
-        Transform t = new Transform(f, Transform.RENDERING)
-
-        def fts = Symbolizer.styleFactory.createFeatureTypeStyle()
-        def rule = Symbolizer.styleFactory.createRule()
-        assertNull fts.transformation
-        t.prepare(fts, rule)
-        assertNotNull fts.transformation
-
-        File file = new File(getClass().getClassLoader().getResource("states.shp").toURI())
-        assertNotNull(file)
-
-        def shp = new geoscript.layer.Shapefile(file)
-        shp.style = new geoscript.style.Raster() + t
-
-        def shp2 = new geoscript.layer.Shapefile(file)
-        shp2.style = new Stroke("black")
-
-        def map = new geoscript.render.Map()
-        map.addLayer(shp)
-        map.addLayer(shp2)
-        File out = File.createTempFile("layerToRaster",".png")
-        println("layerToRaster: ${out}")
-        map.render(out)
-        assertTrue(out.exists())
-        map.close()
-    }
-
 }