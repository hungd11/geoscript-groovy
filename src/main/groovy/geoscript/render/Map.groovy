--- conflicted
+++ resolved
@@ -265,16 +265,12 @@
     protected void setUpRendering() {
         // Add Layers
         layers.each{layer ->
-<<<<<<< HEAD
             MapLayer mapLayer
             if (layer instanceof Layer) {
-                mapLayer = new DefaultMapLayer(layer.fs, layer.style.createGtStyle())
+                mapLayer = new DefaultMapLayer(layer.fs, layer.style.gtStyle)
             } else if (layer instanceof Raster) {
-                mapLayer = new DefaultMapLayer(layer.coverage, layer.style.createGtStyle())
+                mapLayer = new DefaultMapLayer(layer.coverage, layer.style.gtStyle)
             }
-=======
-            MapLayer mapLayer = new DefaultMapLayer(layer.fs, layer.style.gtStyle)
->>>>>>> 5204e6ee
             context.addLayer(mapLayer)
         }
         // Set Bounds and Projections
