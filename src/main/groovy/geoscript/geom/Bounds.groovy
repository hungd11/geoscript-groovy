--- conflicted
+++ resolved
@@ -102,8 +102,6 @@
         env.height
     }
 
-<<<<<<< HEAD
-=======
     /**
      * Expand the Bounds by the given distance in all directions
      * @param distance The distance
@@ -113,7 +111,6 @@
         this
     }
 
->>>>>>> fbec72c7
     /**
      * Get the Projection (if any) or null
      * @return The Projection (if any) or null
