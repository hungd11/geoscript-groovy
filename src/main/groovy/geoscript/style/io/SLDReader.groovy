package geoscript.style.io

import geoscript.style.Style
import org.geotools.styling.Style as GtStyle
import org.geotools.styling.StyleFactory
import org.geotools.styling.StyleFactoryImpl
import org.geotools.styling.SLDParser

/**
 * Read a Geoscript Style from a SLD File, InputStream or String
 * <p><blockquote><pre>
 * Reader reader = new SLDReader()
 * Style style = reader.read("states.sld")
 * </pre></blockquote></p>
 * @author Jared Erickson
 */
class SLDReader implements Reader {

    /**
     * The GeoTools StyleFactory
     */
    private static StyleFactory styleFactory = new StyleFactoryImpl()

    /**
     * Read a GeoScript Style from a SLD InputStream
     * @param input A SLD InputStream
     * @return A GeoScript Style
     */
    Style read(InputStream input) {
        SLDParser parser = new SLDParser(styleFactory, input)
        GtStyle[] styles = parser.readXML()
        new SLDStyle(styles[0])
    }

    /**
     * Read a GeoScript Style from a SLD File
     * @param file A SLD File
     * @return A GeoScript Style
     */
    Style read(File file) {
        read(new FileInputStream(file))
    }

    /**
     * Read a GeoScript Style from a SLD String
     * @param str A SLD String
     * @return A GeoScript Style
     */
    Style read(String str) {
        read(new ByteArrayInputStream(str.getBytes("UTF-8")))
    }

    /**
     * A simple GeoScript Style that wraps a GeoTools Style
     */
    private static class SLDStyle implements Style {
        private final GtStyle style
        SLDStyle(GtStyle style) {
            this.style = style
        }
<<<<<<< HEAD
        GtStyle createGtStyle() {
=======
        GtStyle getGtStyle() {
>>>>>>> 5204e6ee
            style
        }
    }
}<|MERGE_RESOLUTION|>--- conflicted
+++ resolved
@@ -58,11 +58,7 @@
         SLDStyle(GtStyle style) {
             this.style = style
         }
-<<<<<<< HEAD
-        GtStyle createGtStyle() {
-=======
         GtStyle getGtStyle() {
->>>>>>> 5204e6ee
             style
         }
     }
