package geoscript.style.io

import geoscript.style.Style
import org.geoscript.geocss.compat.CSS2SLD
import org.geotools.styling.Style as GtStyle

/**
 * Read a Geoscript Style from a CSS File, InputStream or String
 * <p><blockquote><pre>
 * Reader reader = new CSSReader()
 * Style style = reader.read("states.css")
 * </pre></blockquote></p>
 * @author Jared Erickson
 */
class CSSReader implements Reader {

    /**
     * Read a GeoScript Style from a CSS java.io.Reader
     * @param reader A java.io.Reader
     * @return A GeoScript Style
     */
    Style read(InputStream inputStream) {
        read(new InputStreamReader(inputStream))
    }

    /**
     * Read a GeoScript Style from a CSS java.io.Reader
     * @param reader A java.io.Reader
     * @return A GeoScript Style
     */
    Style read(java.io.Reader reader) {
        GtStyle style = CSS2SLD.convert(reader)
        new CSSStyle(style)
    }

    /**
     * Read a GeoScript Style from a CSS File
     * @param file A CSS File
     * @return A GeoScript Style
     */
    Style read(File file) {
        read(new FileReader(file))
    }
	
    /**
     * Read a GeoScript Style from a CSS String
     * @param str A CSS String
     * @return A GeoScript Style
     */
    Style read(String str) {
        read(new StringReader(str))
    }
	
    /**
     * A simple GeoScript Style that wraps a GeoTools Style
     */
    private static class CSSStyle implements Style {
        private final GtStyle style
        CSSStyle(GtStyle style) {
            this.style = style
        }
<<<<<<< HEAD
        GtStyle createGtStyle() {
=======
        GtStyle getGtStyle() {
>>>>>>> 5204e6ee
            style
        }
    }
}
<|MERGE_RESOLUTION|>--- conflicted
+++ resolved
@@ -59,11 +59,7 @@
         CSSStyle(GtStyle style) {
             this.style = style
         }
-<<<<<<< HEAD
-        GtStyle createGtStyle() {
-=======
         GtStyle getGtStyle() {
->>>>>>> 5204e6ee
             style
         }
     }
