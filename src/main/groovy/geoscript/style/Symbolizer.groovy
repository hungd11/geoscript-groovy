--- conflicted
+++ resolved
@@ -237,11 +237,7 @@
      * Get the GeoTools Style from this Symbolizer
      * @return The GeoTools Style
      */
-<<<<<<< HEAD
-    GtStyle createGtStyle() {
-=======
     GtStyle getGtStyle() {
->>>>>>> 5204e6ee
 
         // First level groups by zindex
         Map ztbl = [:]
