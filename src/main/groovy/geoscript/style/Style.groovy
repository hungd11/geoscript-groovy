--- conflicted
+++ resolved
@@ -11,10 +11,6 @@
      * Get a GeoTools Style
      * @return A GeoTools Style
      */
-<<<<<<< HEAD
-    GtStyle createGtStyle()
-=======
     GtStyle getGtStyle()
->>>>>>> 5204e6ee
 
 }