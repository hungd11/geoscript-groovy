--- conflicted
+++ resolved
@@ -9,7 +9,6 @@
 import org.geotools.filter.FunctionExpressionImpl
 import org.geotools.filter.FunctionFactory
 import org.opengis.feature.type.Name
-<<<<<<< HEAD
 import org.geotools.feature.FeatureCollection
 import geoscript.layer.Layer
 import org.geotools.coverage.grid.AbstractGridCoverage
@@ -18,10 +17,8 @@
 import org.geotools.filter.function.RenderingTransformation
 import org.geotools.data.Query
 import org.opengis.coverage.grid.GridGeometry
-=======
 import org.opengis.filter.expression.Literal
 import org.geotools.feature.NameImpl
->>>>>>> 00af41c4
 
 /**
  * A GeoScript Function either wraps an existing GeoTools Function or an CQL String.
@@ -162,15 +159,11 @@
     /**
      * A GeoTools Function that delegates to a Groovy Closure.
      */
-<<<<<<< HEAD
-    private static class ClosureFunction extends FunctionImpl implements RenderingTransformation {
-=======
     private static class ClosureFunction extends FunctionExpressionImpl {
 
         /**
          * The Groovy Closure
          */
->>>>>>> 00af41c4
         private final Closure closure
 
         /**
@@ -186,35 +179,6 @@
             this.getParameters().addAll(args)
             this.fallbackValue = fallback
         }
-<<<<<<< HEAD
-        // We may need to convert input and outputs to/from GeoTools or GeoScript
-        // objects to Rendering Transformations to work.
-        def evaluate(def obj) {
-            def input = obj
-            // If the input is a GeoTools FeatureCollection wrap it as a GeoScript Layer
-            if (obj instanceof FeatureCollection) {
-                input = new Layer(obj.schema.name.localPart, obj)
-            } else if (obj instanceof AbstractGridCoverage) {
-                input = new Raster(obj, new GeoTiffFormat())
-            }
-            // Call the Groovy Closure
-            def output = closure(input)
-            // If the output is a GeoScript Layer convert it back to a GeoTools FeatureCollection
-            if (output instanceof Layer) {
-                output = output.fs.features
-            } else if (output instanceof Raster) {
-                output = output.coverage
-            }
-            return output
-        }
-        Query invertQuery(Query targetQuery, GridGeometry gridGeometry) {
-            //targetQuery
-            return null
-        }
-        GridGeometry invertGridGeometry(Query targetQuery, GridGeometry targetGridGeometry) {
-            //targetGridGeometry
-            return null
-=======
 
         /**
          * Evaluate the Function
@@ -240,7 +204,6 @@
                 result = result.g
             }
             result
->>>>>>> 00af41c4
         }
 
         /**
