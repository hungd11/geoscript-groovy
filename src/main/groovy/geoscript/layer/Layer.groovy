--- conflicted
+++ resolved
@@ -112,29 +112,6 @@
     }
 
     /**
-     * Create a new Layer from a GeoTools FeatureCollection
-     * @param name The name of the new Layer
-     * @param fc The GeoTools FeatureCollection
-     */
-    Layer(String name, FeatureCollection fc) {
-        this(createLayerFromFeatureCollection(name, fc))
-    }
-
-    /**
-     * Create a Layer from a name and FeatureCollection
-     * @param name The name of the new Layer
-     * @param fc The FeatureCollection
-     * @return A new Layer
-     */
-    private static Layer createLayerFromFeatureCollection(String name, FeatureCollection fc) {
-        Schema s = new Schema(fc.schema)
-        Schema schema =  new Schema(name, s.fields)
-        Layer layer = new Memory().create(schema)
-        layer.add(fc)
-        layer
-    }
-
-    /**
      * Create a new Layer from an existing Layer
      * @param layer Another Layer
      */
@@ -526,24 +503,16 @@
             }
         }
         // Else if it is a FeatureCollection
-<<<<<<< HEAD
-        else if (o instanceof FeatureCollection) {
-=======
         else if (o instanceof FeatureCollection || o instanceof Cursor) {
->>>>>>> 00af41c4
             Transaction t = new DefaultTransaction("addTransaction")
             try {
                 FeatureStore<SimpleFeatureType, SimpleFeature> store = (FeatureStore)fs
                 store.transaction = t
-<<<<<<< HEAD
-                store.addFeatures(o as FeatureCollection)
-=======
                 if (o instanceof FeatureCollection) {
                     store.addFeatures(o as FeatureCollection)
                 } else {
                     store.addFeatures((o as Cursor).col)
                 }
->>>>>>> 00af41c4
                 t.commit()
             }
             catch (Exception e) {
@@ -822,10 +791,6 @@
         def dim = new Dimension(gridSize[0] as int, gridSize[1] as int)
         def fld =  filterFactory.property(field instanceof Field ? field.name : field)
         def cov = VectorToRasterProcess.process(fs.features, fld, dim, bounds.env, rasterName, null)
-        /*File file = File.createTempFile(rasterName, ".tif")
-        def writer = new GeoTiffWriter(file, null)
-        writer.write(cov, null)
-        def tif = new GeoTIFF(file, this.proj)*/
         def tif = new GeoTIFF(cov)
         return tif
     }
